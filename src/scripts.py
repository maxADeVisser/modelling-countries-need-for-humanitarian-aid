--- conflicted
+++ resolved
@@ -11,10 +11,10 @@
 import matplotlib.pyplot as plt
 
 
-<<<<<<< HEAD
 def dist(p1: list, p2: list) -> float:
     """Calculates the Euclidean distance between two points in n-dimensional space (n = len(p1) = len(p2)).
     
+
     Parameters
     ----------
     p1 : list
@@ -26,11 +26,6 @@
     -------
     float
         The Euclidean distance between the two points"""
-=======
-def dist(p1: list, p2: list):
-    """Calculates the Euclidean distance between
-    two points in n-dimensional space"""
->>>>>>> 333587ee
     return np.sqrt(np.sum([(p1[i] - p2[i])**2 for i in range(len(p1))]))
 
 
@@ -52,7 +47,6 @@
 def ICV(cluster: pd.DataFrame) -> float:
     """Calculate the Intra-Cluster-Variance (ICV) of the provided cluster.
     This is calculated as the mean of the distances of each data point in a cluster,
-<<<<<<< HEAD
     to every other data point in the same cluster.
     
     Parameters
@@ -65,10 +59,6 @@
     float
         The ICV of the cluster"""
     
-=======
-    to every other data point in the same cluster."""
-
->>>>>>> 333587ee
     average_distances = []
 
     for sample in cluster.values.tolist():
@@ -83,7 +73,6 @@
     return average_distances
 
 
-<<<<<<< HEAD
 def split_in_clusters(cluster_df: pd.DataFrame) -> dict:
     """Returns a dict with the clusters as values and the cluster number as key
     
@@ -97,11 +86,6 @@
     result : dict
         The clusters as values and the cluster number as key"""
     result = {} 
-=======
-def split_in_clusters(cluster_df: pd.DataFrame) -> list:
-    """Returns a dict with the clusters as values and the cluster number as key"""
-    result = {}
->>>>>>> 333587ee
     for i in range(len(cluster_df.cluster.unique())):
         result[i] = cluster_df.loc[cluster_df['cluster'] == i]\
             .drop(columns=['cluster'], axis=1)
@@ -110,7 +94,6 @@
 
 def evalutate_clusters(clustered_df: pd.DataFrame):
     """Calculate the silhouette score, Calinski-Harabasz Index, Davies-Bouldin Index of a clustered dataframe (in that order).
-<<<<<<< HEAD
     The dataframe needs to have a 'cluster' column, and the rest of the columns are the features.
     
     Parameters
@@ -130,10 +113,6 @@
     s = silhouette_score(clustered_df.drop(columns=['cluster'], axis=1), clustered_df['cluster'])
     c = calinski_harabasz_score(clustered_df.drop(columns=['cluster'], axis=1), clustered_df['cluster'])
     d = davies_bouldin_score(clustered_df.drop(columns=['cluster'], axis=1), clustered_df['cluster'])
-    return s, c, d
-
-def display_clusters(data : pd.DataFrame) -> pd.DataFrame:
-=======
     The dataframe needs to have a 'cluster' column, and the rest of the columns are the features."""
     s = silhouette_score(
         clustered_df.drop(
@@ -154,7 +133,7 @@
 
 
 def display_clusters(df):
->>>>>>> 333587ee
+def display_clusters(data : pd.DataFrame) -> pd.DataFrame:
     """Display the clusters in a pivot table.
 
     Parameters
@@ -249,12 +228,8 @@
     return countries, data
 
 
-<<<<<<< HEAD
 
 def create_map_plot(data: pd.DataFrame, output_dir: str) -> None:
-=======
-def create_map_plot(data: pd.DataFrame, output_dir: str):
->>>>>>> 333587ee
     """
     Create a map plot of the clusters. 
     The data should be a pandas dataframe with the country names as index and the cluster as column.
@@ -303,7 +278,6 @@
     urban_area_map.save(
         f'{output_dir}/graph_{datetime.now().strftime("%Y-%m-%d-time-%H-%M-%S")}.html')
 
-<<<<<<< HEAD
 def create_dendrogram(data: pd.DataFrame) -> sch.dendrogram:
     """Creates a dendrogram of the hierarchical clustering
     
@@ -334,19 +308,6 @@
     pd.DataFrame
         The data with the cluster column appended"""
     agg_hc = AgglomerativeClustering(n_clusters=cluster_num, affinity='euclidean', linkage='ward')
-=======
-
-def create_dendrogram(data: pd.DataFrame):
-    return sch.dendrogram(sch.linkage(data, method='ward'))
-
-
-def apply_hierarchical_clustering(data: pd.DataFrame, cluster_num: int = 5):
-    """Appends output of hierarchical clustering to provided data in 'cluster' column"""
-    agg_hc = AgglomerativeClustering(
-        n_clusters=cluster_num,
-        affinity='euclidean',
-        linkage='ward')
->>>>>>> 333587ee
     y_hc = agg_hc.fit_predict(data)
     data["cluster"] = y_hc
 
